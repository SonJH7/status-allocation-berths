# plot_gantt.py

# Streamlit + vis.js 기반 "선석배정 현황(G)" Gantt 보드 렌더링 도우미

from __future__ import annotations

import html
from typing import Dict, Iterable, List, Tuple

import pandas as pd
import streamlit as st
from streamlit_timeline import st_timeline


# ------------------------------------------------------------
# 비주얼 스타일 팔레트 & 스냅 도구
# ------------------------------------------------------------

PALETTE: Dict[str, str] = {
    "gray": "#d9d9d9",
    "cyan": "#bdefff",
    "pink": "#f8d3f1",
    "beige": "#ffe3a3",
}


def snap_to_interval(ts: pd.Timestamp, snap_choice: str) -> pd.Timestamp:
    """지정된 스냅 간격(1h/30m/15m)에 맞춰 Timestamp 보정."""

    if pd.isna(ts):
        return ts

    if not isinstance(ts, pd.Timestamp):
        ts = pd.to_datetime(ts, errors="coerce")

    if pd.isna(ts):
        return ts

    minute_map = {"1h": 60, "30m": 30, "15m": 15}
    minutes = minute_map.get(snap_choice, 60)

    snapped = ts.floor(f"{minutes}min")
    return snapped


def _ensure_timeline_css(unique_key: str) -> None:
    """타임라인 꾸밈 CSS를 중복 없이 주입."""

    css_key = f"__berth_gantt_css_{unique_key}"
    if st.session_state.get(css_key):
        return

    st.markdown(
        """
        <style>
        /* 전체 폰트/경계 스타일 보정 */
        .vis-timeline .vis-item.vis-range {
            box-shadow: none;
        }
        .vis-timeline .vis-item .vis-item-content {
            padding: 0 !important;
        }
        .vis-timeline .vis-labelset::before {
            content: "선석";
            position: absolute;
            left: 12px;
            top: 6px;
            font-size: 12px;
            font-weight: 600;
            color: #1f1f1f;
        }
        .vis-timeline .vis-group:nth-child(odd) {
            background-color: rgba(17, 24, 39, 0.035);
        }
        .vis-timeline .vis-group:nth-child(even) {
            background-color: rgba(255, 255, 255, 0.0);
        }
        .vis-timeline .vis-panel.vis-left {
            min-width: 70px;
        }
        .vis-timeline .vis-labelset .vis-label .vis-inner {
            font-weight: 600;
            font-size: 13px;
            color: #111827;
        }
        </style>
        """,
        unsafe_allow_html=True,
    )

    st.session_state[css_key] = True


def normalize_berth_label(value) -> str:
    """선석 라벨을 숫자 위주로 정규화한다 (예: "1(9)" → "9")."""

    if pd.isna(value):
        return ""

    text = str(value).strip()
    if not text:
        return ""

    if "(" in text and ")" in text:
        start = text.find("(") + 1
        end = text.find(")", start)
        if end > start:
            inside = "".join(ch for ch in text[start:end] if ch.isdigit())
            if inside:
                return str(int(inside))

    digits = "".join(ch for ch in text if ch.isdigit())
    if digits:
        return str(int(digits))

    return text


def _berth_sort_key(value: str) -> Tuple[int, str]:
    if value.isdigit():
        return (0, int(value))
    return (1, value)


def _prepare_dataframe(df: pd.DataFrame) -> pd.DataFrame:
    """렌더링 전 컬럼/형식을 보정."""

    if df is None:
        return pd.DataFrame(columns=[
            "berth", "vessel", "eta", "etd",
            "start_tag", "end_tag", "badge", "status", "loa_m",
        ])

    work = df.copy()

    # 필수 컬럼 확보
    for col in ["start_tag", "end_tag", "badge", "status", "loa_m"]:
        if col not in work.columns:
            work[col] = None

    work["eta"] = pd.to_datetime(work["eta"], errors="coerce")
    work["etd"] = pd.to_datetime(work["etd"], errors="coerce")
    work = work.dropna(subset=["eta", "etd", "vessel", "berth"])

    work["berth"] = work["berth"].map(normalize_berth_label)
    work = work.reset_index(drop=True)
    return work


def _build_groups(berths: Iterable[str]) -> List[Dict[str, str]]:
    ordered = sorted({b for b in berths if b}, key=_berth_sort_key)
    return [{"id": b, "content": b} for b in ordered]


def _compute_height(row: pd.Series) -> float:
    """모든 선석 블록의 높이를 고정된 범위 내 값으로 유지한다."""

    DEFAULT_HEIGHT = 40.0
    MIN_HEIGHT = 20.0
    MAX_HEIGHT = 80.0

    return max(MIN_HEIGHT, min(MAX_HEIGHT, DEFAULT_HEIGHT))


def _build_item(row: pd.Series, idx: int, editable: bool) -> Dict:
    vessel = html.escape(str(row.get("vessel", "")))
    start_tag = row.get("start_tag")
    end_tag = row.get("end_tag")
    badge = row.get("badge")

    start_tag_html = (
        f'<span style="position:absolute;top:2px;left:4px;font-size:10px;opacity:.8;">{html.escape(str(start_tag))}</span>'
        if pd.notna(start_tag) and str(start_tag) else ""
    )
    end_tag_html = (
        f'<span style="position:absolute;top:2px;right:4px;font-size:10px;opacity:.8;">{html.escape(str(end_tag))}</span>'
        if pd.notna(end_tag) and str(end_tag) else ""
    )
    badge_html = (
        f'<div style="position:absolute;bottom:2px;left:50%;transform:translateX(-50%);font-size:11px;color:#0b69ff;">{html.escape(str(badge))}</div>'
        if pd.notna(badge) and str(badge) else ""
    )

    content = (
        "<div style=\"position:relative;\">"
        f"{start_tag_html}"
        f"<div style=\"text-align:center;font-weight:600;white-space:nowrap;overflow:hidden;text-overflow:ellipsis;\">{vessel}</div>"
        f"{end_tag_html}"
        f"{badge_html}"
        "</div>"
    )

    status = str(row.get("status")) if pd.notna(row.get("status")) else "gray"
    color = PALETTE.get(status, PALETTE["gray"])

    height = _compute_height(row)
    style = (
        f"background-color:{color};"
        "border:1px solid rgba(0,0,0,.25);"
        "border-radius:6px;"
        "font-size:12px;"
        "padding:2px 6px;"
        "line-height:16px;"
        "color:#1f2937;"
        "display:flex;"
        "align-items:center;"
        "justify-content:center;"
        f"height:{height}px;"
    )

    start = pd.to_datetime(row["eta"])
    end = pd.to_datetime(row["etd"])

    tooltip = (
        f"{vessel}<br>선석: {row['berth']}<br>ETA: {start:%m/%d %H:%M}<br>ETD: {end:%m/%d %H:%M}"
    )

    return {
        "id": str(idx),
        "group": str(row["berth"]),
        "content": content,
        "start": start.isoformat(),
        "end": end.isoformat(),
        "editable": editable,
        "style": style,
        "title": tooltip,
    }


def _build_items(view_df: pd.DataFrame, editable: bool) -> List[Dict]:
    items: List[Dict] = []
    for idx in view_df.index:
        row = view_df.loc[idx]
        items.append(_build_item(row, idx, editable))
    return items


def _make_options(view_start: pd.Timestamp, view_end: pd.Timestamp, editable: bool) -> Dict:
    return {
        "stack": False,
        "editable": {
            "updateTime": True,                 # 드래그/리사이즈 허용
            "updateGroup": True,                # 다른 선석으로 이동 허용
            "remove": False,
            "add": False,
        } if editable else False,
        "groupEditable": False,
        "min": view_start.isoformat(),
        "max": view_end.isoformat(),
        "orientation": {"axis": "top"},        # 상단에 날짜축
        "margin": {"item": 6, "axis": 12},
        "multiselect": False,
        "moveable": True,                       # 좌우 드래그로 가로 스크롤
        "zoomable": True,                       # 확대/축소 허용
        "zoomKey": "ctrlKey",                   # CTRL + 휠로 줌 (실수 방지)
        "zoomMin": 1000 * 60 * 15,              # 최소 15분 단위까지 확대
        "zoomMax": 1000 * 60 * 60 * 24 * 30,    # 최대 30일 보기
        "timeAxis": {"scale": "day", "step": 1},
        "locale": "ko",
    }

def render_berth_gantt(
    df: pd.DataFrame,
    base_date: pd.Timestamp,
    days: int = 7,
    editable: bool = True,
    snap_choice: str = "1h",
    height: str = "780px",
    key: str = "berth_gantt",
    allowed_berths: Iterable[str] | None = None,
) -> Tuple[pd.DataFrame, Dict | None]:
    """Streamlit에서 선석 Gantt 보드를 렌더링하고 이벤트를 반영한 DataFrame을 반환."""

    base_ts = pd.Timestamp(base_date)
    df_prepared = _prepare_dataframe(df)

    if df_prepared.empty:
        st.info("표시할 선석 일정이 없습니다.")
        return df_prepared, None

    view_start = base_ts.normalize() - pd.Timedelta(days=1)
    view_end = base_ts.normalize() + pd.Timedelta(days=days)

    mask = (df_prepared["etd"] > view_start) & (df_prepared["eta"] < view_end)
    view_df = df_prepared.loc[mask].copy()

    if allowed_berths is not None:
        allowed_set = {
<<<<<<< HEAD
            normalize_berth_label(b)
            for b in allowed_berths
            if normalize_berth_label(b)
        }
        if allowed_set:
            view_df = view_df[
                view_df["berth"].map(lambda x: normalize_berth_label(x) in allowed_set)
=======
            _normalize_berth_label(b)
            for b in allowed_berths
            if _normalize_berth_label(b)
        }
        if allowed_set:
            view_df = view_df[
                view_df["berth"].map(lambda x: _normalize_berth_label(x) in allowed_set)
>>>>>>> 6c6bf1c7
            ].copy()
        else:
            view_df = view_df.iloc[0:0]

    if view_df.empty:
        st.info("선택한 기간에 해당하는 일정이 없습니다.")
        return df_prepared, None

    groups = _build_groups(view_df["berth"].dropna())
    items = _build_items(view_df, editable)
    options = _make_options(view_start, view_end, editable)

    _ensure_timeline_css(key)

    event = st_timeline(items, groups, options, height=height, key=key)

    if isinstance(event, dict) and event.get("id") is not None:
        raw_id = event["id"]
        try:
            row_idx = int(raw_id)
        except (TypeError, ValueError):
            row_idx = raw_id

        if row_idx in view_df.index:
            if "start" in event:
                snapped = snap_to_interval(pd.to_datetime(event["start"]), snap_choice)
                view_df.loc[row_idx, "eta"] = snapped
                df_prepared.loc[row_idx, "eta"] = snapped
            if "end" in event:
                snapped = snap_to_interval(pd.to_datetime(event["end"]), snap_choice)
                view_df.loc[row_idx, "etd"] = snapped
                df_prepared.loc[row_idx, "etd"] = snapped
            if "group" in event and event["group"] is not None:
                normalized = normalize_berth_label(event["group"])
                view_df.loc[row_idx, "berth"] = normalized
                df_prepared.loc[row_idx, "berth"] = normalized

            return df_prepared.reset_index(drop=True), event

    return df_prepared.reset_index(drop=True), None


def get_demo_df(base_date: pd.Timestamp | None = None) -> pd.DataFrame:
    """스크린샷과 유사한 7일치 5선석 데모 데이터를 생성."""

    base = pd.Timestamp(base_date) if base_date is not None else pd.Timestamp.today().normalize()
    day0 = base.normalize()

    def row(berth, vessel, start_offset_h, duration_h, status, start_tag, end_tag, badge=None, loa=45):
        start = day0 + pd.Timedelta(hours=start_offset_h)
        end = start + pd.Timedelta(hours=duration_h)
        return {
            "berth": berth,
            "vessel": vessel,
            "eta": start,
            "etd": end,
            "status": status,
            "start_tag": start_tag,
            "end_tag": end_tag,
            "badge": badge,
            "loa_m": loa,
        }

    sample_rows = [
        row("1", "CKSM-18(S)", -12, 30, "cyan", "15", "11", "도선", 48),
        row("1", "KOBE STAR", 20, 18, "pink", "24", "06", "검역", 60),
        row("2", "MOON BAY", -5, 26, "beige", "09", "07", None, 52),
        row("2", "HANIL SUN", 30, 16, "gray", "05", "08", "도선", 42),
        row("3", "KARISMA", 10, 20, "cyan", "22", "03", "검역", 55),
        row("3", "BAEKDU", -18, 24, "pink", "18", "12", None, 70),
        row("4", "ORIENT GLORY", 5, 30, "beige", "11", "04", "도선", 80),
        row("4", "BLUE PEARL", 40, 22, "gray", "06", "05", None, 35),
        row("5", "TITAN", -8, 28, "cyan", "13", "09", "검역", 66),
        row("5", "SUNRISE", 32, 20, "pink", "07", "10", "도선", 58),
    ]

    df = pd.DataFrame(sample_rows)
    return df


# 기존 코드와의 호환성을 위해 alias 제공
render_gantt_g = render_berth_gantt<|MERGE_RESOLUTION|>--- conflicted
+++ resolved
@@ -286,7 +286,6 @@
 
     if allowed_berths is not None:
         allowed_set = {
-<<<<<<< HEAD
             normalize_berth_label(b)
             for b in allowed_berths
             if normalize_berth_label(b)
@@ -294,15 +293,7 @@
         if allowed_set:
             view_df = view_df[
                 view_df["berth"].map(lambda x: normalize_berth_label(x) in allowed_set)
-=======
-            _normalize_berth_label(b)
-            for b in allowed_berths
-            if _normalize_berth_label(b)
-        }
-        if allowed_set:
-            view_df = view_df[
-                view_df["berth"].map(lambda x: _normalize_berth_label(x) in allowed_set)
->>>>>>> 6c6bf1c7
+
             ].copy()
         else:
             view_df = view_df.iloc[0:0]
