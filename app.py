--- conflicted
+++ resolved
@@ -161,7 +161,6 @@
     work["loa_m"] = work["loa_m"].fillna(55.0)
     return work
 
-<<<<<<< HEAD
 
 def normalize_berth_column(df: pd.DataFrame) -> pd.DataFrame:
     """선석 라벨을 숫자 문자열로 정규화한다."""
@@ -184,8 +183,7 @@
         return f"{base} · {timestamp} (KST)"
     return f"{timestamp} (KST)"
 
-=======
->>>>>>> 6c6bf1c7
+
 # -----------------------------------------------------------
 # 크롤링 버튼 동작
 # -----------------------------------------------------------
@@ -299,10 +297,8 @@
         )
 else:
     g_source_df = enrich_with_loa(candidate_df)
-<<<<<<< HEAD
     g_source_df = normalize_berth_column(g_source_df)
-=======
->>>>>>> 6c6bf1c7
+
     st.session_state["last_df"] = g_source_df.copy()
 
     tabs = st.tabs(["신선대 (1~5선석)", "감만 (6~9선석)"])
@@ -328,10 +324,7 @@
         if evt0:
             latest_event = evt0
             latest_df = enrich_with_loa(latest_df)
-<<<<<<< HEAD
             latest_df = normalize_berth_column(latest_df)
-=======
->>>>>>> 6c6bf1c7
 
     with tabs[1]:
         latest_df, evt1 = render_berth_gantt(
@@ -347,10 +340,7 @@
         if evt1:
             latest_event = evt1
             latest_df = enrich_with_loa(latest_df)
-<<<<<<< HEAD
             latest_df = normalize_berth_column(latest_df)
-=======
->>>>>>> 6c6bf1c7
 
     st.session_state["last_df"] = latest_df.copy()
 
@@ -359,20 +349,12 @@
     if g_editable and latest_event:
         st.info("드래그 변경이 감지되었습니다. 아래 버튼으로 새 버전으로 저장할 수 있습니다.")
         if st.button("💾 Gantt 편집 내용 저장(새 버전)"):
-<<<<<<< HEAD
             to_save = normalize_berth_column(latest_df)
             vid = create_version_with_assignments(
                 session,
                 to_save,
                 source="user-edit:gantt",
                 label=build_kst_label(f"Gantt편집({snap_choice})"),
-=======
-            vid = create_version_with_assignments(
-                session,
-                latest_df,
-                source="user-edit:gantt",
-                label=f"Gantt편집({snap_choice})",
->>>>>>> 6c6bf1c7
             )
             st.success(f"저장 완료 — 새 버전 {vid[:8]}")
             st.rerun()
